﻿
translate finnish strings:

    # game/preferences.rpy:61
    old "Launcher Preferences"
    new "Työkalun asetukset"

    # game/preferences.rpy:82
    old "Projects Directory:"
    new "Projektien kansio"

    # game/preferences.rpy:89
    old "[persistent.projects_directory!q]"
    new "[persistent.projects_directory!q]"

    # game/preferences.rpy:91
    old "Projects directory: [text]"
    new "Projektikansio: [text]"

    # game/preferences.rpy:93
    old "Not Set"
    new "Ei valittu"

    # game/preferences.rpy:108
    old "Text Editor:"
    new "Tekstieditori:"

    # game/preferences.rpy:114
    old "Text editor: [text]"
    new "Tekstieditori: [text]"

    # game/preferences.rpy:130
    old "Update Channel:"
    new "Päivityskanava:"

    # game/preferences.rpy:150
    old "Navigation Options:"
    new "Hakuasetukset"

    # game/preferences.rpy:154
    old "Include private names"
    new "Sisällytä yksityiset nimet"

    # game/preferences.rpy:155
    old "Include library names"
    new "Sisällytä kirjastot"

    # game/preferences.rpy:165
    old "Launcher Options:"
    new "Työkalun asetukset"

    # game/preferences.rpy:169
    old "Hardware rendering"
    new "Laitteistorenderöinti"

    # game/preferences.rpy:170
    old "Show templates"
    new "Näytä esimerkkipohjat"

    # game/preferences.rpy:171
    old "Large fonts"
    new "Suuret fontit"

    # game/preferences.rpy:174
    old "Console output"
    new "Konsolisyöte"

    # game/preferences.rpy:195
    old "Open launcher project"
    new "Avaa työkaluprojekti"

    # game/preferences.rpy:209
    old "Language:"
    new "Kieli:"


translate finnish strings:

    # game/preferences.rpy:174
    old "Show edit file section"
    new "Näytä tiedostojen muokkausvalikko"

    # game/preferences.rpy:176
    old "Generate empty strings for translations"
<<<<<<< HEAD
    new "Luo tyhjiä merkkijonoja käännöksiä varten"
=======
    new "Luo tyhjiä merkkijonoja käännöksiä varten"
>>>>>>> d7bce32e
<|MERGE_RESOLUTION|>--- conflicted
+++ resolved
@@ -82,8 +82,4 @@
 
     # game/preferences.rpy:176
     old "Generate empty strings for translations"
-<<<<<<< HEAD
-    new "Luo tyhjiä merkkijonoja käännöksiä varten"
-=======
-    new "Luo tyhjiä merkkijonoja käännöksiä varten"
->>>>>>> d7bce32e
+    new "Luo tyhjiä merkkijonoja käännöksiä varten"